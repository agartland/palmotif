--- conflicted
+++ resolved
@@ -131,8 +131,7 @@
         align = align.loc[align.map(lambda seq: seq[pos] == '-')]
     return align.map(lambda seq: ''.join([aa for pos, aa in enumerate(seq) if not pos in removePos]))
 
-<<<<<<< HEAD
-def pairwise_alignment_frequencies(centroid, seqs, gopen=3, gextend=3, matrix=parasail.blosum62):
+def pairwise_alignment_frequencies(centroid, seqs, gopen=3, gextend=3, matrix=parasail.blosum62, alphabet=None):
     """Aligns each seq in seqs to centroid using global Needleman-Wunsch and then counts
     the AA/symbols in each seq at each alignment/centroid position. Alignment positions
     containing a gap/"-" in the centroid sequence are not counted.
@@ -151,14 +150,12 @@
     counts : pd.DataFrame [position in centroid x alphabet]
         A count of each AA in each seqs according to their positions after alignment
         with the centroid."""
-=======
-def _pairwise_alignment_frequencies(centroid, seqs, gopen=3, gextend=3, matrix=parasail.blosum62, alphabet=None):
-    if alphabet is None:
-        alphabet = aa_alphabet
->>>>>>> 7ff7da17
+    if alphabet is None:
+        alphabet = aa_alphabet
+
     centroid_query = parasail.profile_create_stats_sat(centroid, matrix=matrix)
     
-    seq_algn = np.zeros((len(centroid), len(aa_alphabet)))
+    seq_algn = np.zeros((len(centroid), len(alphabet)))
     for s in seqs:
         # a = parasail.nw_trace(centroid, s, open=3, extend=3, matrix=parasail.blosum62)
         a = parasail.nw_trace_scan_profile_sat(centroid_query, s, open=gopen, extend=gextend)
@@ -166,9 +163,9 @@
         pos = 0
         for ref_aa, q_aa in zip(a.traceback.ref, a.traceback.query):
             if not q_aa == '-':
-                seq_algn[pos, aa_alphabet.index(ref_aa)] = seq_algn[pos, aa_alphabet.index(ref_aa)] + 1
+                seq_algn[pos, alphabet.index(ref_aa)] = seq_algn[pos, alphabet.index(ref_aa)] + 1
                 pos += 1
-    return pd.DataFrame(seq_algn, index=list(centroid), columns=aa_alphabet)
+    return pd.DataFrame(seq_algn, index=list(centroid), columns=alphabet)
 
 def _get_frequencies(seqs, alphabet, weights, add_one=False):
     L = len(seqs[0])
@@ -199,11 +196,6 @@
     -------
     A : pd.DataFrame [AA alphabet x position]
         A matrix of log-OR scores"""
-<<<<<<< HEAD
-=======
-    if alphabet is None:
-        alphabet = aa_alphabet
->>>>>>> 7ff7da17
 
     """
     p_i is reference
@@ -213,20 +205,19 @@
 
     """
     """Adding 1 to the refs to avoid inf's, but this should be studied more carefully"""
-    p = _get_frequencies(refs, aa_alphabet, np.ones(len(refs)), add_one=True)
-    q = _get_frequencies(seqs, aa_alphabet, np.ones(len(seqs)))
+    if alphabet is None:
+        alphabet = aa_alphabet
+
+    p = _get_frequencies(refs, alphabet, np.ones(len(refs)), add_one=True)
+    q = _get_frequencies(seqs, alphabet, np.ones(len(seqs)))
     with warnings.catch_warnings():
         warnings.simplefilter('ignore')
         A = q * np.log2(q/p)
     A[np.isnan(A)] = 0
-    A = pd.DataFrame(A, index=aa_alphabet)
+    A = pd.DataFrame(A, index=alphabet)
     return A
 
-<<<<<<< HEAD
-def compute_pal_motif(centroid, seqs, refs=None, gopen=3, gextend=3, matrix=None, ref_freqs=None):
-=======
-def compute_pal_motif(centroid, seqs, refs=None, gopen=3, gextend=3, alphabet=None, matrix=None):
->>>>>>> 7ff7da17
+def compute_pal_motif(centroid, seqs, refs=None, gopen=3, gextend=3, matrix=None, ref_freqs=None, alphabet=None):
     """Compute pairwise alignments between the centroid and all sequences in seqs and refs. The motif
     will have the same length as the centroid with log-OR scores indicating how likely it was to see the AA
     in the seqs vs. the refs.
@@ -257,12 +248,12 @@
         A matrix of log-OR scores that can be used directly with the plotPALLogo function"""
     if matrix is None:
         matrix = parasail.blosum62
-    if alphabet is None:
-        alphabet = aa_alphabet
-
-<<<<<<< HEAD
+    
+    if alphabet is None:
+        alphabet = aa_alphabet
+
     """Returned DataFrame is [positions x alphabet] opposite of output"""
-    seq_algn = pairwise_alignment_frequencies(centroid, seqs, gopen=gopen, gextend=gextend, matrix=matrix)
+    seq_algn = pairwise_alignment_frequencies(centroid, seqs, gopen=gopen, gextend=gextend, matrix=matrix, alphabet=alphabet)
     L = seq_algn.shape[0]
 
     if refs is None:
@@ -276,14 +267,6 @@
         ref_algn = pairwise_alignment_frequencies(centroid, refs, gopen=gopen, gextend=gextend, matrix=matrix)
         """Adding 1 to refs to avoid inf's, but this should be studied more carefully"""
         p = (ref_algn.values + 1) / (ref_algn.values + 1).sum(axis=1, keepdims=True)
-=======
-    align_kwargs = dict(gopen=gopen, gextend=gextend, matrix=matrix, alphabet=alphabet)
-    seq_algn = _pairwise_alignment_frequencies(centroid, seqs, **align_kwargs)
-    if not refs is None:
-        ref_algn = _pairwise_alignment_frequencies(centroid, refs, **align_kwargs)
-    else:
-        ref_algn = pd.DataFrame(np.ones(seq_algn.shape), index=list(centroid), columns=list(alphabet))
->>>>>>> 7ff7da17
 
     """
     p_i is reference
