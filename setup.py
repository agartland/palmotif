--- conflicted
+++ resolved
@@ -1,9 +1,3 @@
-"""
-This setup.py allows your python package to be installed. 
-Please completely update the parameters in the opts dictionary. 
-For more information, see https://stackoverflow.com/questions/1471994/what-is-setup-py
-"""
-
 from setuptools import setup, find_packages
 PACKAGES = find_packages()
 
@@ -27,22 +21,9 @@
             packages=PACKAGES
            )
 
-<<<<<<< HEAD
-
 requires = ['matplotlib',
             'numpy>=1.16',
             'pandas>=0.24.2',
             'parasail>=1.1.17',
             'svgwrite']
-setup(**opts, install_requires=requires)
-=======
-install_reqs = [  'matplotlib',
-                  'numpy',
-                  'pandas',
-                  'parasail',
-                  'skbio',
-                  'svgwrite']
-                  
-if __name__ == "__main__":
-    setup(**opts, install_requires=install_reqs)
->>>>>>> 7ff7da17
+setup(**opts, install_requires=requires)